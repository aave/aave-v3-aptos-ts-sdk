--- conflicted
+++ resolved
@@ -20,11 +20,7 @@
 
   constructor(provider: AptosProvider) {
     const OracleManager = provider.getProfileAddressByName(
-<<<<<<< HEAD
-      AAVE_PROFILES.AAVE_MOCK_ORACLE,
-=======
       AAVE_PROFILES.AAVE_ORACLE,
->>>>>>> dbe7cc16
     );
     const OracleManagerAccountAddress = OracleManager.toString();
     this.GetAssetPriceFuncAddr = `${OracleManagerAccountAddress}::oracle::get_asset_price`;
